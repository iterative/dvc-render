--- conflicted
+++ resolved
@@ -112,18 +112,10 @@
                 "title": Template.anchor("y_label"),
                 "sort": "-x",
             },
-<<<<<<< HEAD
             "yOffset": {"field": "dvc_id"},
             "color": {"field": "dvc_rev", "type": "nominal"},
             "strokeDash": {"field": "dvc_filename", "type": "nominal"},
             "shape": {"field": "dvc_field", "type": "nominal"},
-=======
-            "yOffset": {"field": "rev"},
-            "color": {
-                "field": "rev",
-                "type": "nominal",
-            },
->>>>>>> b3c2dd8b
         },
     }
 
@@ -150,18 +142,10 @@
                 "type": "nominal",
                 "title": Template.anchor("y_label"),
             },
-<<<<<<< HEAD
             "yOffset": {"field": "dvc_id"},
             "color": {"field": "dvc_rev", "type": "nominal"},
             "strokeDash": {"field": "dvc_filename", "type": "nominal"},
             "shape": {"field": "dvc_field", "type": "nominal"},
-=======
-            "yOffset": {"field": "rev"},
-            "color": {
-                "field": "rev",
-                "type": "nominal",
-            },
->>>>>>> b3c2dd8b
         },
     }
 
@@ -407,96 +391,6 @@
         "title": Template.anchor("title"),
         "width": 300,
         "height": 300,
-<<<<<<< HEAD
-        "layer": [
-            {
-                "encoding": {
-                    "x": {
-                        "field": Template.anchor("x"),
-                        "type": "quantitative",
-                        "title": Template.anchor("x_label"),
-                    },
-                    "y": {
-                        "field": Template.anchor("y"),
-                        "type": "quantitative",
-                        "title": Template.anchor("y_label"),
-                        "scale": {"zero": False},
-                    },
-                    "color": {"field": "dvc_rev", "type": "nominal"},
-                    "strokeDash": {"field": "dvc_filename", "type": "nominal"},
-                    "shape": {"field": "dvc_field", "type": "nominal"},
-                },
-                "layer": [
-                    {"mark": "point"},
-                    {
-                        "selection": {
-                            "label": {
-                                "type": "single",
-                                "nearest": True,
-                                "on": "mouseover",
-                                "encodings": ["x"],
-                                "empty": "none",
-                                "clear": "mouseout",
-                            }
-                        },
-                        "mark": "point",
-                        "encoding": {
-                            "opacity": {
-                                "condition": {
-                                    "selection": "label",
-                                    "value": 1,
-                                },
-                                "value": 0,
-                            }
-                        },
-                    },
-                ],
-            },
-            {
-                "transform": [{"filter": {"selection": "label"}}],
-                "layer": [
-                    {
-                        "encoding": {
-                            "text": {
-                                "type": "quantitative",
-                                "field": Template.anchor("y"),
-                            },
-                            "x": {
-                                "field": Template.anchor("x"),
-                                "type": "quantitative",
-                            },
-                            "y": {
-                                "field": Template.anchor("y"),
-                                "type": "quantitative",
-                            },
-                        },
-                        "layer": [
-                            {
-                                "mark": {
-                                    "type": "text",
-                                    "align": "left",
-                                    "dx": 5,
-                                    "dy": -5,
-                                },
-                                "encoding": {
-                                    "color": {
-                                        "type": "nominal",
-                                        "field": "dvc_rev",
-                                    },
-                                    "strokeDash": {
-                                        "field": "dvc_filename",
-                                        "type": "nominal",
-                                    },
-                                    "shape": {
-                                        "field": "dvc_field",
-                                        "type": "nominal",
-                                    },
-                                },
-                            }
-                        ],
-                    }
-                ],
-=======
         "mark": {"type": "point", "tooltip": {"content": "data"}},
         "encoding": {
             "x": {
@@ -508,11 +402,9 @@
                 "field": Template.anchor("y"),
                 "type": "quantitative",
                 "title": Template.anchor("y_label"),
-            },
-            "color": {
-                "field": "rev",
-                "type": "nominal",
->>>>>>> b3c2dd8b
+                "color": {"field": "dvc_rev", "type": "nominal"},
+                "strokeDash": {"field": "dvc_filename", "type": "nominal"},
+                "shape": {"field": "dvc_field", "type": "nominal"},
             },
         },
     }
@@ -586,26 +478,15 @@
                         "title": Template.anchor("y_label"),
                         "scale": {"zero": False},
                     },
-<<<<<<< HEAD
                     "color": {"field": "dvc_rev", "type": "nominal"},
                     "strokeDash": {"field": "dvc_filename", "type": "nominal"},
                     "shape": {"field": "dvc_field", "type": "nominal"},
-=======
-                    "color": {
-                        "field": "rev",
-                        "type": "nominal",
-                    },
->>>>>>> b3c2dd8b
                 },
                 "transform": [
                     {
                         "loess": Template.anchor("y"),
                         "on": Template.anchor("x"),
-<<<<<<< HEAD
                         "groupby": ["dvc_id"],
-=======
-                        "groupby": ["rev", "filename", "field", "filename::field"],
->>>>>>> b3c2dd8b
                         "bandwidth": {"signal": "smooth"},
                     },
                 ],
@@ -627,13 +508,9 @@
                         "title": Template.anchor("y_label"),
                         "scale": {"zero": False},
                     },
-<<<<<<< HEAD
                     "color": {"field": "dvc_rev", "type": "nominal"},
                     "strokeDash": {"field": "dvc_filename", "type": "nominal"},
                     "shape": {"field": "dvc_field", "type": "nominal"},
-=======
-                    "color": {"field": "rev", "type": "nominal"},
->>>>>>> b3c2dd8b
                 },
             },
         ],
@@ -669,16 +546,9 @@
                 "title": Template.anchor("y_label"),
                 "scale": {"zero": False},
             },
-<<<<<<< HEAD
             "color": {"field": "dvc_rev", "type": "nominal"},
             "strokeDash": {"field": "dvc_filename", "type": "nominal"},
             "shape": {"field": "dvc_field", "type": "nominal"},
-=======
-            "color": {
-                "field": "rev",
-                "type": "nominal",
-            },
->>>>>>> b3c2dd8b
         },
     }
 
